--- conflicted
+++ resolved
@@ -1,19 +1,13 @@
 # coding=utf-8
 import os
-<<<<<<< HEAD
-=======
-from itertools import chain
->>>>>>> a726f09b
+
 
 import tensorflow as tf
 from tensorflow import keras
 import numpy as np
-<<<<<<< HEAD
+
 from tf_geometric.layers.conv.graph_sage import  MaxPoolingGraphSage
-=======
-import tf_geometric as tfg
-from tf_geometric.layers.conv.graph_sage import MeanGraphSage
->>>>>>> a726f09b
+
 from tf_geometric.datasets.ppi import PPIDataset
 
 from sklearn.metrics import f1_score
@@ -35,7 +29,6 @@
 num_classes = train_graphs[0].y.shape[1]
 
 graph_sages = [
-<<<<<<< HEAD
     MaxPoolingGraphSage(units=128, activation=tf.nn.relu),
     MaxPoolingGraphSage(units=128, activation=tf.nn.relu)
 ]
@@ -47,37 +40,11 @@
 
 num_sampled_neighbors_list = [25, 10]
 
-=======
-    MeanGraphSage(units=128, activation=tf.nn.relu),
-    MeanGraphSage(units=128, activation=tf.nn.relu)
-]
 
-fc = tf.keras.Sequential([
-    keras.layers.Dropout(0.3),
-    tf.keras.layers.Dense(num_classes)
-])
-
-num_sampled_neighbors_list = [25, 10]
->>>>>>> a726f09b
 
 def forward(graph, training=False):
     neighbor_sampler = graph.cache["sampler"]
 
-<<<<<<< HEAD
-    h = graph.x
-
-    for i, (graph_sage, num_sampled_neighbors) in enumerate(zip(graph_sages, num_sampled_neighbors_list)):
-        sampled_edge_index, sampled_edge_weight = neighbor_sampler.sample(k=num_sampled_neighbors)
-        h = graph_sage([h, sampled_edge_index, sampled_edge_weight], training=training)
-
-    h = fc(h, training=training)
-
-    return h
-
-
-=======
-def forward(graph, training=False):
-    neighbor_sampler = graph.cache["sampler"]
 
     h = graph.x
 
@@ -90,7 +57,6 @@
     return h
 
 
->>>>>>> a726f09b
 def compute_loss(logits, vars):
     losses = tf.nn.sigmoid_cross_entropy_with_logits(
         logits=logits,
@@ -128,18 +94,10 @@
 
 
 optimizer = tf.keras.optimizers.Adam(learning_rate=1e-2)
-<<<<<<< HEAD
-
 
 
 for epoch in tqdm(range(10)):
-=======
 
-
-
-for epoch in tqdm(range(1000)):
-
->>>>>>> a726f09b
     for graph in train_graphs:
         with tf.GradientTape() as tape:
             logits = forward(graph, training=True)
@@ -150,19 +108,9 @@
         optimizer.apply_gradients(zip(grads, vars))
 
     if epoch % 1 == 0:
-<<<<<<< HEAD
         valid_f1_mic = evaluate(valid_graphs)
         test_f1_mic = evaluate(test_graphs)
         print("epoch = {}\tloss = {}\tvalid_f1_micro = {}".format(epoch, loss, valid_f1_mic))
         print("epoch = {}\ttest_f1_micro = {}".format(epoch, test_f1_mic))
 # test_f1_mic = evaluate(test_graphs)
 # print("test_f1_micro = {}".format(test_f1_mic))
-=======
-
-        valid_f1_mic = evaluate(valid_graphs)
-        test_f1_mic = evaluate(test_graphs)
-        print("epoch = {}\tloss = {}\tvalid_f1_micro = {}".format(epoch, loss, valid_f1_mic))
-
-        test_f1_mic = evaluate(test_graphs)
-        print("epoch = {}\ttest_f1_micro = {}".format(epoch, test_f1_mic))
->>>>>>> a726f09b
